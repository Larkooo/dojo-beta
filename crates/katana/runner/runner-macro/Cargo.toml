--- conflicted
+++ resolved
@@ -1,10 +1,6 @@
 [package]
 name = "runner-macro"
-<<<<<<< HEAD
-version = "0.7.1"
-=======
 version = "0.7.2"
->>>>>>> 8a5902b0
 edition = "2021"
 
 # See more keys and their definitions at https://doc.rust-lang.org/cargo/reference/manifest.html
