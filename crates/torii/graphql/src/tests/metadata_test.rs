--- conflicted
+++ resolved
@@ -1,11 +1,7 @@
 #[cfg(test)]
 mod tests {
-<<<<<<< HEAD
-    use std::collections::HashMap;
     use std::sync::Arc;
 
-=======
->>>>>>> 9db7e8cd
     use dojo_world::config::{ProfileConfig, WorldMetadata};
     use sqlx::SqlitePool;
     use starknet::core::types::Felt;
@@ -63,19 +59,12 @@
         tokio::spawn(async move {
             executor.run().await.unwrap();
         });
-<<<<<<< HEAD
         let model_cache = Arc::new(ModelCache::new(pool.clone()));
         let mut db = Sql::new(
             pool.clone(),
             sender,
-            &HashMap::from([(Felt::ZERO, ContractType::WORLD)]),
+            &[Contract { address: Felt::ZERO, r#type: ContractType::WORLD }],
             model_cache,
-=======
-        let mut db = Sql::new(
-            pool.clone(),
-            sender,
-            &vec![Contract { address: Felt::ZERO, r#type: ContractType::WORLD }],
->>>>>>> 9db7e8cd
         )
         .await
         .unwrap();
@@ -136,20 +125,13 @@
         tokio::spawn(async move {
             executor.run().await.unwrap();
         });
-<<<<<<< HEAD
 
         let model_cache = Arc::new(ModelCache::new(pool.clone()));
         let mut db = Sql::new(
             pool.clone(),
             sender,
-            &HashMap::from([(Felt::ZERO, ContractType::WORLD)]),
+            &[Contract { address: Felt::ZERO, r#type: ContractType::WORLD }],
             model_cache,
-=======
-        let mut db = Sql::new(
-            pool.clone(),
-            sender,
-            &vec![Contract { address: Felt::ZERO, r#type: ContractType::WORLD }],
->>>>>>> 9db7e8cd
         )
         .await
         .unwrap();
