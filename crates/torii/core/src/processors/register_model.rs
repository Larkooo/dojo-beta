--- conflicted
+++ resolved
@@ -7,12 +7,7 @@
 use starknet::core::types::{BlockWithTxs, Event, TransactionReceipt};
 use starknet::core::utils::parse_cairo_short_string;
 use starknet::providers::Provider;
-<<<<<<< HEAD
-use tokio::sync::RwLock;
-use tracing::info;
-=======
 use tracing::{debug, info};
->>>>>>> 640e94d8
 
 use super::EventProcessor;
 use crate::sql::Sql;
@@ -62,11 +57,6 @@
         let class_hash = event.data[1];
         let contract_address = event.data[3];
 
-<<<<<<< HEAD
-        db.write()
-            .await
-            .register_model(schema, layout, event.data[1], packed_size, unpacked_size)
-=======
         info!(name, "Registered model");
         debug!(
             name,
@@ -80,7 +70,6 @@
         );
 
         db.register_model(schema, layout, class_hash, contract_address, packed_size, unpacked_size)
->>>>>>> 640e94d8
             .await?;
 
         Ok(())
