--- conflicted
+++ resolved
@@ -29,11 +29,7 @@
     needs: ensure-docker
     runs-on: ubuntu-latest-32-cores
     container:
-<<<<<<< HEAD
-      image: ghcr.io/dojoengine/dojo-dev:v0.7.1
-=======
       image: ghcr.io/dojoengine/dojo-dev:v0.7.2
->>>>>>> 8a5902b0
     steps:
       - uses: actions/checkout@v3
       - uses: Swatinem/rust-cache@v2
@@ -56,11 +52,7 @@
   ensure-wasm:
     runs-on: ubuntu-latest
     container:
-<<<<<<< HEAD
-      image: ghcr.io/dojoengine/dojo-dev:v0.7.1
-=======
       image: ghcr.io/dojoengine/dojo-dev:v0.7.2
->>>>>>> 8a5902b0
     steps:
       - uses: actions/checkout@v3
       - uses: Swatinem/rust-cache@v2
@@ -117,11 +109,7 @@
   dojo-core-test:
     runs-on: ubuntu-latest
     container:
-<<<<<<< HEAD
-      image: ghcr.io/dojoengine/dojo-dev:v0.7.1
-=======
       image: ghcr.io/dojoengine/dojo-dev:v0.7.2
->>>>>>> 8a5902b0
     steps:
       - uses: actions/checkout@v3
       - uses: Swatinem/rust-cache@v2
@@ -130,11 +118,7 @@
   dojo-spawn-and-move-example-test:
     runs-on: ubuntu-latest
     container:
-<<<<<<< HEAD
-      image: ghcr.io/dojoengine/dojo-dev:v0.7.1
-=======
       image: ghcr.io/dojoengine/dojo-dev:v0.7.2
->>>>>>> 8a5902b0
     steps:
       - uses: actions/checkout@v3
       - uses: Swatinem/rust-cache@v2
@@ -143,11 +127,7 @@
   dojo-world-bindings-check:
     runs-on: ubuntu-latest
     container:
-<<<<<<< HEAD
-      image: ghcr.io/dojoengine/dojo-dev:v0.7.1
-=======
       image: ghcr.io/dojoengine/dojo-dev:v0.7.2
->>>>>>> 8a5902b0
     steps:
       - uses: actions/checkout@v3
       - uses: Swatinem/rust-cache@v2
@@ -156,11 +136,7 @@
   clippy:
     runs-on: ubuntu-latest
     container:
-<<<<<<< HEAD
-      image: ghcr.io/dojoengine/dojo-dev:v0.7.1
-=======
       image: ghcr.io/dojoengine/dojo-dev:v0.7.2
->>>>>>> 8a5902b0
     steps:
       - uses: actions/checkout@v3
       - uses: Swatinem/rust-cache@v2
@@ -169,11 +145,7 @@
   fmt:
     runs-on: ubuntu-latest
     container:
-<<<<<<< HEAD
-      image: ghcr.io/dojoengine/dojo-dev:v0.7.1
-=======
       image: ghcr.io/dojoengine/dojo-dev:v0.7.2
->>>>>>> 8a5902b0
     steps:
       - uses: actions/checkout@v3
       - uses: Swatinem/rust-cache@v2
@@ -182,11 +154,7 @@
   docs:
     runs-on: ubuntu-latest
     container:
-<<<<<<< HEAD
-      image: ghcr.io/dojoengine/dojo-dev:v0.7.1
-=======
       image: ghcr.io/dojoengine/dojo-dev:v0.7.2
->>>>>>> 8a5902b0
     steps:
       - uses: actions/checkout@v3
       - uses: Swatinem/rust-cache@v2
