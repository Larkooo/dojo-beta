--- conflicted
+++ resolved
@@ -65,15 +65,11 @@
 dojo-test-utils = { path = "crates/dojo-test-utils" }
 dojo-types = { path = "crates/dojo-types" }
 dojo-world = { path = "crates/dojo-world" }
-<<<<<<< HEAD
-katana-core = { path = "crates/katana/core" }
-=======
 
 # katana
 katana-codecs = { path = "crates/katana/storage/codecs" }
 katana-codecs-derive = { path = "crates/katana/storage/codecs/derive" }
 katana-core = { path = "crates/katana/core", default-features = false }
->>>>>>> 5340720d
 katana-db = { path = "crates/katana/storage/db" }
 katana-executor = { path = "crates/katana/executor", default-features = false }
 katana-primitives = { path = "crates/katana/primitives" }
@@ -81,13 +77,10 @@
 katana-rpc = { path = "crates/katana/rpc/rpc" }
 katana-rpc-api = { path = "crates/katana/rpc/rpc-api" }
 katana-runner = { path = "crates/katana/runner" }
-<<<<<<< HEAD
-=======
 katana-tasks = { path = "crates/katana/tasks" }
 
 # torii
 torii-client = { path = "crates/torii/client" }
->>>>>>> 5340720d
 torii-core = { path = "crates/torii/core" }
 torii-graphql = { path = "crates/torii/graphql" }
 torii-grpc = { path = "crates/torii/grpc" }
@@ -96,13 +89,10 @@
 
 # saya
 saya-core = { path = "crates/saya/core" }
-<<<<<<< HEAD
-=======
 saya-provider = { path = "crates/saya/provider" }
 
 # sozo
 sozo-signers = { path = "crates/sozo/signers" }
->>>>>>> 5340720d
 sozo-ops = { path = "crates/sozo/ops" }
 
 anyhow = "1.0.75"
