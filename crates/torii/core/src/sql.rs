use std::convert::TryInto;
use std::str::FromStr;
use std::sync::Arc;

use anyhow::{anyhow, Result};
use dojo_types::primitive::Primitive;
use dojo_types::schema::{EnumOption, Member, Struct, Ty};
use dojo_world::contracts::abi::model::Layout;
use dojo_world::contracts::naming::compute_selector_from_names;
use dojo_world::metadata::WorldMetadata;
use sqlx::pool::PoolConnection;
use sqlx::{Pool, Sqlite};
use starknet::core::types::{Event, Felt, InvokeTransaction, Transaction};
use starknet_crypto::poseidon_hash_many;
use tokio::sync::mpsc::UnboundedSender;

use crate::cache::{Model, ModelCache};
<<<<<<< HEAD
use crate::executor::{Argument, DeleteEntityQuery, QueryMessage, QueryType};
use crate::types::EventMessage as EventMessageUpdated;
=======
use crate::query_queue::{Argument, DeleteEntityQuery, QueryQueue, QueryType};
>>>>>>> 8453b63e
use crate::utils::utc_dt_string_from_timestamp;

type IsEventMessage = bool;
type IsStoreUpdate = bool;

pub const WORLD_CONTRACT_TYPE: &str = "WORLD";
pub const FELT_DELIMITER: &str = "/";

#[cfg(test)]
#[path = "sql_test.rs"]
mod test;

#[derive(Debug, Clone)]
pub struct Sql {
    world_address: Felt,
    pub pool: Pool<Sqlite>,
    pub executor: UnboundedSender<QueryMessage>,
    model_cache: Arc<ModelCache>,
}

impl Sql {
    pub async fn new(
        pool: Pool<Sqlite>,
        world_address: Felt,
        executor: UnboundedSender<QueryMessage>,
    ) -> Result<Self> {
        executor.send(QueryMessage {
            statement: "INSERT OR IGNORE INTO contracts (id, contract_address, contract_type) VALUES (?, ?, \
             ?)".to_string(),
            arguments: vec![
                Argument::FieldElement(world_address),
                Argument::FieldElement(world_address),
                Argument::String(WORLD_CONTRACT_TYPE.to_string()),
            ],
            query_type: QueryType::Other,
        })?;

        executor.send(QueryMessage {
            statement: "INSERT OR IGNORE INTO contracts (id, contract_address, contract_type) VALUES (?, ?, \
             ?)".to_string(),
            arguments: vec![
                Argument::FieldElement(world_address),
                Argument::FieldElement(world_address),
                Argument::String(WORLD_CONTRACT_TYPE.to_string()),
            ],
            query_type: QueryType::Other,
        })?;

        executor.send(QueryMessage {
            statement: "".to_string(),
            arguments: vec![],
            query_type: QueryType::Execute,
        })?;

        Ok(Self {
            pool: pool.clone(),
            world_address,
            executor,
            model_cache: Arc::new(ModelCache::new(pool)),
        })
    }

<<<<<<< HEAD
=======
    pub fn merge(&mut self, other: Sql) -> Result<()> {
        // Merge query queue
        self.query_queue.queue.extend(other.query_queue.queue);

        // This should never happen
        if self.world_address != other.world_address {
            warn!(
                "Merging Sql instances with different world addresses: {} and {}",
                self.world_address, other.world_address
            );
        }

        Ok(())
    }

>>>>>>> 8453b63e
    pub async fn head(&self) -> Result<(u64, Option<Felt>, Option<Felt>)> {
        let indexer_query =
            sqlx::query_as::<_, (Option<i64>, Option<String>, Option<String>, String)>(
                "SELECT head, last_pending_block_world_tx, last_pending_block_tx, contract_type \
                 FROM contracts WHERE id = ?",
            )
            .bind(format!("{:#x}", self.world_address));

        let indexer: (Option<i64>, Option<String>, Option<String>, String) =
            indexer_query.fetch_one(&self.pool).await?;
        Ok((
            indexer.0.map(|h| h.try_into().expect("doesn't fit in u64")).unwrap_or(0),
            indexer.1.map(|f| Felt::from_str(&f)).transpose()?,
            indexer.2.map(|f| Felt::from_str(&f)).transpose()?,
        ))
    }

    pub fn set_head(&mut self, head: u64) -> Result<()> {
        let head = Argument::Int(head.try_into().expect("doesn't fit in u64"));
        let id = Argument::FieldElement(self.world_address);
        self.executor.send(QueryMessage {
            statement: "UPDATE contracts SET head = ? WHERE id = ?".to_string(),
            arguments: vec![head, id],
            query_type: QueryType::Other,
        })?;

        Ok(())
    }

    pub fn set_last_pending_block_world_tx(&mut self, last_pending_block_world_tx: Option<Felt>) -> Result<()> {
        let last_pending_block_world_tx = if let Some(f) = last_pending_block_world_tx {
            Argument::String(format!("{:#x}", f))
        } else {
            Argument::Null
        };

        let id = Argument::FieldElement(self.world_address);

        self.executor.send(QueryMessage {
            statement: "UPDATE contracts SET last_pending_block_world_tx = ? WHERE id = ?"
                .to_string(),
            arguments: vec![last_pending_block_world_tx, id],
            query_type: QueryType::Other,
        })?;

        Ok(())
    }

    pub fn set_last_pending_block_tx(&mut self, last_pending_block_tx: Option<Felt>) -> Result<()> {
        let last_pending_block_tx = if let Some(f) = last_pending_block_tx {
            Argument::String(format!("{:#x}", f))
        } else {
            Argument::Null
        };
        let id = Argument::FieldElement(self.world_address);

        self.executor.send(QueryMessage {
            statement: "UPDATE contracts SET last_pending_block_tx = ? WHERE id = ?".to_string(),
            arguments: vec![last_pending_block_tx, id],
            query_type: QueryType::Other,
        })?;

        Ok(())
    }

    #[allow(clippy::too_many_arguments)]
    pub async fn register_model(
        &mut self,
        namespace: &str,
        model: Ty,
        layout: Layout,
        class_hash: Felt,
        contract_address: Felt,
        packed_size: u32,
        unpacked_size: u32,
        block_timestamp: u64,
    ) -> Result<()> {
        let selector = compute_selector_from_names(namespace, &model.name());
        let namespaced_name = format!("{}-{}", namespace, model.name());

        let insert_models =
            "INSERT INTO models (id, namespace, name, class_hash, contract_address, layout, \
             packed_size, unpacked_size, executed_at) VALUES (?, ?, ?, ?, ?, ?, ?, ?, ?) ON \
             CONFLICT(id) DO UPDATE SET contract_address=EXCLUDED.contract_address, \
             class_hash=EXCLUDED.class_hash, layout=EXCLUDED.layout, \
             packed_size=EXCLUDED.packed_size, unpacked_size=EXCLUDED.unpacked_size, \
             executed_at=EXCLUDED.executed_at RETURNING *";
<<<<<<< HEAD
=======

>>>>>>> 8453b63e
        let arguments = vec![
            Argument::String(format!("{:#x}", selector)),
            Argument::String(namespace.to_string()),
            Argument::String(model.name().to_string()),
            Argument::String(format!("{class_hash:#x}")),
            Argument::String(format!("{contract_address:#x}")),
            Argument::String(serde_json::to_string(&layout)?),
            Argument::Int(packed_size as i64),
            Argument::Int(unpacked_size as i64),
            Argument::String(utc_dt_string_from_timestamp(block_timestamp)),
        ];
<<<<<<< HEAD
        self.executor.send(QueryMessage {
            statement: insert_models.to_string(),
            arguments,
            query_type: QueryType::RegisterModel,
        })?;
=======

        self.query_queue.enqueue(insert_models, arguments, QueryType::RegisterModel);
>>>>>>> 8453b63e

        let mut model_idx = 0_i64;
        self.build_register_queries_recursive(
            selector,
            &model,
            vec![namespaced_name.clone()],
            &mut model_idx,
            block_timestamp,
            &mut 0,
            &mut 0,
        )?;

        // we set the model in the cache directly
        // because entities might be using it before the query queue is processed
        self.model_cache
            .set(
                selector,
                Model {
                    namespace: namespace.to_string(),
                    name: model.name().to_string(),
                    selector,
                    class_hash,
                    contract_address,
                    packed_size,
                    unpacked_size,
                    layout,
                    // we need to update the name of the struct to include the namespace
                    schema: Ty::Struct(Struct {
                        name: namespaced_name,
                        children: model.as_struct().unwrap().children.clone(),
                    }),
                },
            )
            .await;

        Ok(())
    }

    pub async fn set_entity(
        &mut self,
        entity: Ty,
        event_id: &str,
        block_timestamp: u64,
        entity_id: Felt,
        model_id: Felt,
        keys_str: Option<&str>,
    ) -> Result<()> {
        let namespaced_name = entity.name();

        let entity_id = format!("{:#x}", entity_id);
        let model_id = format!("{:#x}", model_id);

        let insert_entities = if keys_str.is_some() {
            "INSERT INTO entities (id, event_id, executed_at, keys) VALUES (?, ?, ?, ?) ON \
             CONFLICT(id) DO UPDATE SET updated_at=CURRENT_TIMESTAMP, \
             executed_at=EXCLUDED.executed_at, event_id=EXCLUDED.event_id, keys=EXCLUDED.keys \
             RETURNING *"
        } else {
            "INSERT INTO entities (id, event_id, executed_at) VALUES (?, ?, ?) ON CONFLICT(id) DO \
             UPDATE SET updated_at=CURRENT_TIMESTAMP, executed_at=EXCLUDED.executed_at, \
             event_id=EXCLUDED.event_id RETURNING *"
        };

        let mut arguments = vec![
            Argument::String(entity_id.clone()),
            Argument::String(event_id.to_string()),
            Argument::String(utc_dt_string_from_timestamp(block_timestamp)),
        ];

        if let Some(keys) = keys_str {
            arguments.push(Argument::String(keys.to_string()));
        }

        self.executor.send(QueryMessage {
            statement: insert_entities.to_string(),
            arguments,
            query_type: QueryType::SetEntity(entity.clone()),
        })?;

        self.executor.send(QueryMessage {
            statement: "INSERT INTO entity_model (entity_id, model_id) VALUES (?, ?) ON CONFLICT(entity_id, \
             model_id) DO NOTHING".to_string(),
            arguments: vec![Argument::String(entity_id.clone()), Argument::String(model_id.clone())],
            query_type: QueryType::Other,
        })?;

        let path = vec![namespaced_name];
        self.build_set_entity_queries_recursive(
            path,
            event_id,
            (&entity_id, false),
            (&entity, keys_str.is_none()),
            block_timestamp,
            &vec![],
        )?;

        Ok(())
    }

    pub async fn set_event_message(
        &mut self,
        entity: Ty,
        event_id: &str,
        block_timestamp: u64,
    ) -> Result<()> {
        let keys = if let Ty::Struct(s) = &entity {
            let mut keys = Vec::new();
            for m in s.keys() {
                keys.extend(m.serialize()?);
            }
            keys
        } else {
            return Err(anyhow!("Entity is not a struct"));
        };

        let namespaced_name = entity.name();
        let (model_namespace, model_name) = namespaced_name.split_once('-').unwrap();

        let entity_id = format!("{:#x}", poseidon_hash_many(&keys));
        let model_id = format!("{:#x}", compute_selector_from_names(model_namespace, model_name));

<<<<<<< HEAD
        self.executor.send(QueryMessage {
            statement: "INSERT INTO event_model (entity_id, model_id) VALUES (?, ?) ON CONFLICT(entity_id, \
             model_id) DO NOTHING".to_string(),
            arguments: vec![Argument::String(entity_id.clone()), Argument::String(model_id.clone())],
            query_type: QueryType::Other,
        })?;
=======
        let keys_str = felts_sql_string(&keys);
        let insert_entities = "INSERT INTO event_messages (id, keys, event_id, executed_at) \
                               VALUES (?, ?, ?, ?) ON CONFLICT(id) DO UPDATE SET \
                               updated_at=CURRENT_TIMESTAMP, executed_at=EXCLUDED.executed_at, \
                               event_id=EXCLUDED.event_id RETURNING *";
        self.query_queue.enqueue(
            insert_entities,
            vec![
                Argument::String(entity_id.clone()),
                Argument::String(keys_str),
                Argument::String(event_id.to_string()),
                Argument::String(utc_dt_string_from_timestamp(block_timestamp)),
            ],
            QueryType::Other,
        );
        self.query_queue.enqueue(
            "INSERT INTO event_model (entity_id, model_id) VALUES (?, ?) ON CONFLICT(entity_id, \
             model_id) DO NOTHING",
            vec![Argument::String(entity_id.clone()), Argument::String(model_id.clone())],
            QueryType::Other,
        );
>>>>>>> 8453b63e

        let path = vec![namespaced_name];
        self.build_set_entity_queries_recursive(
            path,
            event_id,
            (&entity_id, true),
            (&entity, false),
            block_timestamp,
            &vec![],
        )?;

<<<<<<< HEAD
        self.executor.send(QueryMessage {
            statement: "INSERT INTO event_messages (id, keys, event_id, executed_at) \
             VALUES (?, ?, ?, ?) ON CONFLICT(id) DO UPDATE SET \
             updated_at=CURRENT_TIMESTAMP, executed_at=EXCLUDED.executed_at, \
             event_id=EXCLUDED.event_id RETURNING *"
                .to_string(),
            arguments: vec![
                Argument::String(entity_id.clone()),
                Argument::String(keys_str),
                Argument::String(event_id.to_string()),
                Argument::String(utc_dt_string_from_timestamp(block_timestamp)),
            ],
            query_type: QueryType::Other,
        })?;

=======
>>>>>>> 8453b63e
        Ok(())
    }

    pub async fn delete_entity(
        &mut self,
        entity_id: Felt,
        model_id: Felt,
        entity: Ty,
        event_id: &str,
        block_timestamp: u64,
    ) -> Result<()> {
        let entity_id = format!("{:#x}", entity_id);
        let path = vec![entity.name()];
        // delete entity models data
        self.build_delete_entity_queries_recursive(path, &entity_id, &entity)?;

        self.executor.send(QueryMessage {
            statement: "DELETE FROM entity_model WHERE entity_id = ? AND model_id = ?".to_string(),
            arguments: vec![
                Argument::String(entity_id.clone()),
                Argument::String(format!("{:#x}", model_id)),
            ],
            query_type: QueryType::DeleteEntity(DeleteEntityQuery {
                entity_id: entity_id.clone(),
                event_id: event_id.to_string(),
                block_timestamp: utc_dt_string_from_timestamp(block_timestamp),
                ty: entity.clone(),
            }),
        })?;

        Ok(())
    }

    pub fn set_metadata(&mut self, resource: &Felt, uri: &str, block_timestamp: u64) -> Result<()> {
        let resource = Argument::FieldElement(*resource);
        let uri = Argument::String(uri.to_string());
        let executed_at = Argument::String(utc_dt_string_from_timestamp(block_timestamp));

        self.executor.send(QueryMessage {
            statement:
                "INSERT INTO metadata (id, uri, executed_at) VALUES (?, ?, ?) ON CONFLICT(id) DO \
             UPDATE SET id=excluded.id, executed_at=excluded.executed_at, \
             updated_at=CURRENT_TIMESTAMP"
                    .to_string(),
            arguments: vec![resource, uri, executed_at],
            query_type: QueryType::Other,
        })?;

        Ok(())
    }

    pub async fn update_metadata(
        &mut self,
        resource: &Felt,
        uri: &str,
        metadata: &WorldMetadata,
        icon_img: &Option<String>,
        cover_img: &Option<String>,
    ) -> Result<()> {
        let json = serde_json::to_string(metadata).unwrap(); // safe unwrap

        let mut update = vec!["uri=?", "json=?", "updated_at=CURRENT_TIMESTAMP"];
        let mut arguments = vec![Argument::String(uri.to_string()), Argument::String(json)];

        if let Some(icon) = icon_img {
            update.push("icon_img=?");
            arguments.push(Argument::String(icon.clone()));
        }

        if let Some(cover) = cover_img {
            update.push("cover_img=?");
            arguments.push(Argument::String(cover.clone()));
        }

        let statement = format!("UPDATE metadata SET {} WHERE id = ?", update.join(","));
        arguments.push(Argument::FieldElement(*resource));

        self.executor.send(QueryMessage { statement, arguments, query_type: QueryType::Other })?;

        Ok(())
    }

    pub async fn model(&self, selector: Felt) -> Result<Model> {
        self.model_cache.model(&selector).await.map_err(|e| e.into())
    }

    pub async fn does_entity_exist(&self, model: String, key: Felt) -> Result<bool> {
        let sql = format!("SELECT COUNT(*) FROM [{model}] WHERE id = ?");

        let count: i64 =
            sqlx::query_scalar(&sql).bind(format!("{:#x}", key)).fetch_one(&self.pool).await?;

        Ok(count > 0)
    }

    pub async fn entities(&self, model: String) -> Result<Vec<Vec<Felt>>> {
        let query = sqlx::query_as::<_, (i32, String, String)>("SELECT * FROM ?").bind(model);
        let mut conn: PoolConnection<Sqlite> = self.pool.acquire().await?;
        let mut rows = query.fetch_all(&mut *conn).await?;
        Ok(rows.drain(..).map(|row| serde_json::from_str(&row.2).unwrap()).collect())
    }

    pub fn store_transaction(
        &mut self,
        transaction: &Transaction,
        transaction_id: &str,
        block_timestamp: u64,
    ) -> Result<()> {
        let id = Argument::String(transaction_id.to_string());

        let transaction_type = match transaction {
            Transaction::Invoke(_) => "INVOKE",
            Transaction::L1Handler(_) => "L1_HANDLER",
            _ => return Ok(()),
        };

        let (transaction_hash, sender_address, calldata, max_fee, signature, nonce) =
            match transaction {
                Transaction::Invoke(InvokeTransaction::V1(invoke_v1_transaction)) => (
                    Argument::FieldElement(invoke_v1_transaction.transaction_hash),
                    Argument::FieldElement(invoke_v1_transaction.sender_address),
                    Argument::String(felts_sql_string(&invoke_v1_transaction.calldata)),
                    Argument::FieldElement(invoke_v1_transaction.max_fee),
                    Argument::String(felts_sql_string(&invoke_v1_transaction.signature)),
                    Argument::FieldElement(invoke_v1_transaction.nonce),
                ),
                Transaction::L1Handler(l1_handler_transaction) => (
                    Argument::FieldElement(l1_handler_transaction.transaction_hash),
                    Argument::FieldElement(l1_handler_transaction.contract_address),
                    Argument::String(felts_sql_string(&l1_handler_transaction.calldata)),
                    Argument::FieldElement(Felt::ZERO), // has no max_fee
                    Argument::String("".to_string()),   // has no signature
                    Argument::FieldElement((l1_handler_transaction.nonce).into()),
                ),
                _ => return Ok(()),
            };

        self.executor.send(QueryMessage {
            statement: "INSERT OR IGNORE INTO transactions (id, transaction_hash, sender_address, calldata, \
             max_fee, signature, nonce, transaction_type, executed_at) VALUES (?, ?, ?, ?, ?, ?, \
             ?, ?, ?)".to_string(),
            arguments: vec![
                id,
                transaction_hash,
                sender_address,
                calldata,
                max_fee,
                signature,
                nonce,
                Argument::String(transaction_type.to_string()),
                Argument::String(utc_dt_string_from_timestamp(block_timestamp)),
            ],
            query_type: QueryType::Other,
        })?;

        Ok(())
    }

    pub fn store_event(
        &mut self,
        event_id: &str,
        event: &Event,
        transaction_hash: Felt,
        block_timestamp: u64,
    ) -> Result<()> {
        let id = Argument::String(event_id.to_string());
        let keys = Argument::String(felts_sql_string(&event.keys));
        let data = Argument::String(felts_sql_string(&event.data));
        let hash = Argument::FieldElement(transaction_hash);
        let executed_at = Argument::String(utc_dt_string_from_timestamp(block_timestamp));

<<<<<<< HEAD
        self.executor.send(QueryMessage {
            statement: "INSERT OR IGNORE INTO events (id, keys, data, transaction_hash, executed_at) VALUES \
             (?, ?, ?, ?, ?)".to_string(),
            arguments: vec![id.clone(), keys.clone(), data.clone(), hash.clone(), executed_at.clone()],
            query_type: QueryType::StoreEvent,
        })?;

        Ok(())
=======
        self.query_queue.enqueue(
            "INSERT OR IGNORE INTO events (id, keys, data, transaction_hash, executed_at) VALUES \
             (?, ?, ?, ?, ?) RETURNING *",
            vec![id, keys, data, hash, executed_at],
            QueryType::StoreEvent,
        );
>>>>>>> 8453b63e
    }

    #[allow(clippy::too_many_arguments)]
    fn build_register_queries_recursive(
        &mut self,
        selector: Felt,
        model: &Ty,
        path: Vec<String>,
        model_idx: &mut i64,
        block_timestamp: u64,
        array_idx: &mut usize,
        parent_array_idx: &mut usize,
    ) -> Result<()> {
        if let Ty::Enum(e) = model {
            if e.options.iter().all(|o| if let Ty::Tuple(t) = &o.ty { t.is_empty() } else { false })
            {
                return Ok(());
            }
        }

        self.build_model_query(
            selector,
            path.clone(),
            model,
            *model_idx,
            block_timestamp,
            *array_idx,
            *parent_array_idx,
        )?;

        let mut build_member = |pathname: &str, member: &Ty| -> Result<()> {
            if let Ty::Primitive(_) = member {
                return Ok(());
            } else if let Ty::ByteArray(_) = member {
                return Ok(());
            }

            let mut path_clone = path.clone();
            path_clone.push(pathname.to_string());

            self.build_register_queries_recursive(
                selector,
                member,
                path_clone,
                &mut (*model_idx + 1),
                block_timestamp,
                &mut (*array_idx + if let Ty::Array(_) = member { 1 } else { 0 }),
                &mut (*parent_array_idx + if let Ty::Array(_) = model { 1 } else { 0 }),
            )?;

            Ok(())
        };

        if let Ty::Struct(s) = model {
            for member in s.children.iter() {
                build_member(&member.name, &member.ty)?;
            }
        } else if let Ty::Tuple(t) = model {
            for (idx, member) in t.iter().enumerate() {
                build_member(format!("_{}", idx).as_str(), member)?;
            }
        } else if let Ty::Array(array) = model {
            let ty = &array[0];
            build_member("data", ty)?;
        } else if let Ty::Enum(e) = model {
            for child in e.options.iter() {
                // Skip enum options that have no type / member
                if let Ty::Tuple(t) = &child.ty {
                    if t.is_empty() {
                        continue;
                    }
                }

                build_member(&child.name, &child.ty)?;
            }
        }

        Ok(())
    }

    fn build_set_entity_queries_recursive(
        &mut self,
        path: Vec<String>,
        event_id: &str,
        // The id of the entity and if the entity is an event message
        entity_id: (&str, IsEventMessage),
        entity: (&Ty, IsStoreUpdate),
        block_timestamp: u64,
        indexes: &Vec<i64>,
    ) -> Result<()> {
        let (entity_id, is_event_message) = entity_id;
        let (entity, is_store_update_member) = entity;

        let update_members = |members: &[Member],
                              executor: &mut UnboundedSender<QueryMessage>,
                              indexes: &Vec<i64>| -> Result<()> {
            let table_id = path.join("$");
            let mut columns = vec![
                "id".to_string(),
                "event_id".to_string(),
                "executed_at".to_string(),
                "updated_at".to_string(),
                if is_event_message {
                    "event_message_id".to_string()
                } else {
                    "entity_id".to_string()
                },
            ];

            let mut arguments = vec![
                Argument::String(if is_event_message {
                    "event:".to_string() + entity_id
                } else {
                    entity_id.to_string()
                }),
                Argument::String(event_id.to_string()),
                Argument::String(utc_dt_string_from_timestamp(block_timestamp)),
                Argument::String(chrono::Utc::now().to_rfc3339()),
                Argument::String(entity_id.to_string()),
            ];

            if !indexes.is_empty() {
                columns.push("full_array_id".to_string());
                arguments.push(Argument::String(
                    std::iter::once(entity_id.to_string())
                        .chain(indexes.iter().map(|i| i.to_string()))
                        .collect::<Vec<String>>()
                        .join(FELT_DELIMITER),
                ));
            }

            for (column_idx, idx) in indexes.iter().enumerate() {
                columns.push(format!("idx_{}", column_idx));
                arguments.push(Argument::Int(*idx));
            }

            for member in members.iter() {
                match &member.ty {
                    Ty::Primitive(ty) => {
                        columns.push(format!("external_{}", &member.name));
                        arguments.push(Argument::String(ty.to_sql_value().unwrap()));
                    }
                    Ty::Enum(e) => {
                        columns.push(format!("external_{}", &member.name));
                        arguments.push(Argument::String(e.to_sql_value().unwrap()));
                    }
                    Ty::ByteArray(b) => {
                        columns.push(format!("external_{}", &member.name));
                        arguments.push(Argument::String(b.clone()));
                    }
                    _ => {}
                }
            }

            let placeholders: Vec<&str> = arguments.iter().map(|_| "?").collect();
            let statement = if is_store_update_member && indexes.is_empty() {
                arguments.push(Argument::String(if is_event_message {
                    "event:".to_string() + entity_id
                } else {
                    entity_id.to_string()
                }));

                // row has to exist. update it directly
                format!(
                    "UPDATE [{table_id}] SET {updates} WHERE id = ?",
                    table_id = table_id,
                    updates = columns
                        .iter()
                        .zip(placeholders.iter())
                        .map(|(column, placeholder)| format!("{} = {}", column, placeholder))
                        .collect::<Vec<String>>()
                        .join(", ")
                )
            } else {
                format!(
                    "INSERT OR REPLACE INTO [{table_id}] ({}) VALUES ({})",
                    columns.join(","),
                    placeholders.join(",")
                )
            };

            executor.send(QueryMessage { statement, arguments, query_type: QueryType::Other })?;

            Ok(())
        };

        match entity {
            Ty::Struct(s) => {
                update_members(&s.children, &mut self.executor, indexes)?;

                for member in s.children.iter() {
                    let mut path_clone = path.clone();
                    path_clone.push(member.name.clone());
                    self.build_set_entity_queries_recursive(
                        path_clone,
                        event_id,
                        (entity_id, is_event_message),
                        (&member.ty, is_store_update_member),
                        block_timestamp,
                        indexes,
                    )?;
                }
            }
            Ty::Enum(e) => {
                if e.options.iter().all(
                    |o| {
                        if let Ty::Tuple(t) = &o.ty {
                            t.is_empty()
                        } else {
                            false
                        }
                    },
                ) {
                    return Ok(());
                }

                let option = e.options[e.option.unwrap() as usize].clone();

                update_members(
                    &[
                        Member { name: "option".to_string(), ty: Ty::Enum(e.clone()), key: false },
                        Member { name: option.name.clone(), ty: option.ty.clone(), key: false },
                    ],
                    &mut self.executor,
                    indexes,
                )?;

                match &option.ty {
                    // Skip enum options that have no type / member
                    Ty::Tuple(t) if t.is_empty() => {}
                    _ => {
                        let mut path_clone = path.clone();
                        path_clone.push(option.name.clone());
                        self.build_set_entity_queries_recursive(
                            path_clone,
                            event_id,
                            (entity_id, is_event_message),
                            (&option.ty, is_store_update_member),
                            block_timestamp,
                            indexes,
                        )?;
                    }
                }
            }
            Ty::Tuple(t) => {
                update_members(
                    t.iter()
                        .enumerate()
                        .map(|(idx, member)| Member {
                            name: format!("_{}", idx),
                            ty: member.clone(),
                            key: false,
                        })
                        .collect::<Vec<Member>>()
                        .as_slice(),
                    &mut self.executor,
                    indexes,
                )?;

                for (idx, member) in t.iter().enumerate() {
                    let mut path_clone = path.clone();
                    path_clone.push(format!("_{}", idx));
                    self.build_set_entity_queries_recursive(
                        path_clone,
                        event_id,
                        (entity_id, is_event_message),
                        (member, is_store_update_member),
                        block_timestamp,
                        indexes,
                    )?;
                }
            }
            Ty::Array(array) => {
                // delete all previous array elements with the array indexes
                let table_id = path.join("$");
                let mut query =
                    format!("DELETE FROM [{table_id}] WHERE entity_id = ? ", table_id = table_id);
                for idx in 0..indexes.len() {
                    query.push_str(&format!("AND idx_{} = ? ", idx));
                }

                // flatten indexes with entity id
                let mut arguments = vec![Argument::String(entity_id.to_string())];
                arguments.extend(indexes.iter().map(|idx| Argument::Int(*idx)));

                self.executor.send(QueryMessage {
                    statement: query,
                    arguments,
                    query_type: QueryType::Other,
                })?;

                // insert the new array elements
                for (idx, member) in array.iter().enumerate() {
                    let mut indexes = indexes.clone();
                    indexes.push(idx as i64);

                    update_members(
                        &[Member { name: "data".to_string(), ty: member.clone(), key: false }],
                        &mut self.executor,
                        &indexes,
                    )?;

                    let mut path_clone = path.clone();
                    path_clone.push("data".to_string());
                    self.build_set_entity_queries_recursive(
                        path_clone,
                        event_id,
                        (entity_id, is_event_message),
                        (member, is_store_update_member),
                        block_timestamp,
                        &indexes,
                    )?;
                }
            }
            _ => {}
        }

        Ok(())
    }

    fn build_delete_entity_queries_recursive(
        &mut self,
        path: Vec<String>,
        entity_id: &str,
        entity: &Ty,
    ) -> Result<()> {
        match entity {
            Ty::Struct(s) => {
                let table_id = path.join("$");
                let statement = format!("DELETE FROM [{table_id}] WHERE entity_id = ?");
                self.executor.send(QueryMessage {
                    statement,
                    arguments: vec![Argument::String(entity_id.to_string())],
                    query_type: QueryType::Other,
                })?;
                for member in s.children.iter() {
                    let mut path_clone = path.clone();
                    path_clone.push(member.name.clone());
                    self.build_delete_entity_queries_recursive(path_clone, entity_id, &member.ty)?;
                }
            }
            Ty::Enum(e) => {
                if e.options
                    .iter()
                    .all(|o| if let Ty::Tuple(t) = &o.ty { t.is_empty() } else { false })
                {
                    return Ok(());
                }

                let table_id = path.join("$");
                let statement = format!("DELETE FROM [{table_id}] WHERE entity_id = ?");
                self.executor.send(QueryMessage {
                    statement,
                    arguments: vec![Argument::String(entity_id.to_string())],
                    query_type: QueryType::Other,
                })?;

                for child in e.options.iter() {
                    if let Ty::Tuple(t) = &child.ty {
                        if t.is_empty() {
                            continue;
                        }
                    }

                    let mut path_clone = path.clone();
                    path_clone.push(child.name.clone());
                    self.build_delete_entity_queries_recursive(path_clone, entity_id, &child.ty)?;
                }
            }
            Ty::Array(array) => {
                let table_id = path.join("$");
                let statement = format!("DELETE FROM [{table_id}] WHERE entity_id = ?");
                self.executor.send(QueryMessage {
                    statement,
                    arguments: vec![Argument::String(entity_id.to_string())],
                    query_type: QueryType::Other,
                })?;

                for member in array.iter() {
                    let mut path_clone = path.clone();
                    path_clone.push("data".to_string());
                    self.build_delete_entity_queries_recursive(path_clone, entity_id, member)?;
                }
            }
            Ty::Tuple(t) => {
                let table_id = path.join("$");
                let statement = format!("DELETE FROM [{table_id}] WHERE entity_id = ?");
                self.executor.send(QueryMessage {
                    statement,
                    arguments: vec![Argument::String(entity_id.to_string())],
                    query_type: QueryType::Other,
                })?;

                for (idx, member) in t.iter().enumerate() {
                    let mut path_clone = path.clone();
                    path_clone.push(format!("_{}", idx));
                    self.build_delete_entity_queries_recursive(path_clone, entity_id, member)?;
                }
            }
            _ => {}
        }

        Ok(())
    }

    #[allow(clippy::too_many_arguments)]
    fn build_model_query(
        &mut self,
        selector: Felt,
        path: Vec<String>,
        model: &Ty,
        model_idx: i64,
        block_timestamp: u64,
        array_idx: usize,
        parent_array_idx: usize,
    ) -> Result<()> {
        let table_id = path.join("$");
        let mut indices = Vec::new();

        let mut create_table_query = format!(
            "CREATE TABLE IF NOT EXISTS [{table_id}] (id TEXT NOT NULL, event_id TEXT NOT NULL, \
             entity_id TEXT, event_message_id TEXT, "
        );

        if array_idx > 0 {
            // index columns
            for i in 0..array_idx {
                create_table_query.push_str(&format!("idx_{i} INTEGER NOT NULL, ", i = i));
            }

            // full array id column
            create_table_query.push_str("full_array_id TEXT NOT NULL UNIQUE, ");
        }

        let mut build_member = |name: &str, ty: &Ty, options: &mut Option<Argument>| {
            if let Ok(cairo_type) = Primitive::from_str(&ty.name()) {
                create_table_query
                    .push_str(&format!("external_{name} {}, ", cairo_type.to_sql_type()));
                indices.push(format!(
                    "CREATE INDEX IF NOT EXISTS [idx_{table_id}_{name}] ON [{table_id}] \
                     (external_{name});"
                ));
            } else if let Ty::Enum(e) = &ty {
                let all_options = e
                    .options
                    .iter()
                    .map(|c| format!("'{}'", c.name))
                    .collect::<Vec<_>>()
                    .join(", ");

                create_table_query.push_str(&format!(
                    "external_{name} TEXT CHECK(external_{name} IN ({all_options})) ",
                ));

                // if we're an array, we could have multiple enum options
                create_table_query.push_str(if array_idx > 0 { ", " } else { "NOT NULL, " });

                indices.push(format!(
                    "CREATE INDEX IF NOT EXISTS [idx_{table_id}_{name}] ON [{table_id}] \
                     (external_{name});"
                ));

                *options = Some(Argument::String(
                    e.options
                        .iter()
                        .map(|c: &dojo_types::schema::EnumOption| c.name.clone())
                        .collect::<Vec<_>>()
                        .join(",")
                        .to_string(),
                ));
            } else if let Ty::ByteArray(_) = &ty {
                create_table_query.push_str(&format!("external_{name} TEXT, "));
                indices.push(format!(
                    "CREATE INDEX IF NOT EXISTS [idx_{table_id}_{name}] ON [{table_id}] \
                     (external_{name});"
                ));
            }
        };

        match model {
            Ty::Struct(s) => {
                for (member_idx, member) in s.children.iter().enumerate() {
                    let name = member.name.clone();
                    let mut options = None; // TEMP: doesnt support complex enums yet

                    build_member(&name, &member.ty, &mut options);

                    // NOTE: this might cause some errors to fail silently
                    // due to the ignore clause. check migrations for type_enum check
                    let statement = "INSERT OR IGNORE INTO model_members (id, model_id, \
                                     model_idx, member_idx, name, type, type_enum, enum_options, \
                                     key, executed_at) VALUES (?, ?, ?, ?, ?, ?, ?, ?, ?, ?)";

                    let arguments = vec![
                        Argument::String(table_id.clone()),
                        // TEMP: this is temporary until the model hash is precomputed
                        Argument::String(format!("{:#x}", selector)),
                        Argument::Int(model_idx),
                        Argument::Int(member_idx as i64),
                        Argument::String(name),
                        Argument::String(member.ty.name()),
                        Argument::String(member.ty.as_ref().into()),
                        options.unwrap_or(Argument::Null),
                        Argument::Bool(member.key),
                        Argument::String(utc_dt_string_from_timestamp(block_timestamp)),
                    ];

                    self.executor.send(QueryMessage {
                        statement: statement.to_string(),
                        arguments,
                        query_type: QueryType::Other,
                    })?;
                }
            }
            Ty::Tuple(tuple) => {
                for (idx, member) in tuple.iter().enumerate() {
                    let mut options = None; // TEMP: doesnt support complex enums yet

                    build_member(&format!("_{}", idx), member, &mut options);

                    let statement = "INSERT OR IGNORE INTO model_members (id, model_id, \
                                     model_idx, member_idx, name, type, type_enum, enum_options, \
                                     key, executed_at) VALUES (?, ?, ?, ?, ?, ?, ?, ?, ?, ?)";
                    let arguments = vec![
                        Argument::String(table_id.clone()),
                        // TEMP: this is temporary until the model hash is precomputed
                        Argument::String(format!("{:#x}", selector)),
                        Argument::Int(model_idx),
                        Argument::Int(idx as i64),
                        Argument::String(format!("_{}", idx)),
                        Argument::String(member.name()),
                        Argument::String(member.as_ref().into()),
                        options.unwrap_or(Argument::Null),
                        // NOTE: should we consider the case where
                        // a tuple is used as a key? should its members be keys?
                        Argument::Bool(false),
                        Argument::String(utc_dt_string_from_timestamp(block_timestamp)),
                    ];

                    self.executor.send(QueryMessage {
                        statement: statement.to_string(),
                        arguments,
                        query_type: QueryType::Other,
                    })?;
                }
            }
            Ty::Array(array) => {
                let mut options = None; // TEMP: doesnt support complex enums yet
                let ty = &array[0];
                build_member("data", ty, &mut options);

                let statement = "INSERT OR IGNORE INTO model_members (id, model_id, model_idx, \
                                 member_idx, name, type, type_enum, enum_options, key, \
                                 executed_at) VALUES (?, ?, ?, ?, ?, ?, ?, ?, ?, ?)";
                let arguments = vec![
                    Argument::String(table_id.clone()),
                    // TEMP: this is temporary until the model hash is precomputed
                    Argument::String(format!("{:#x}", selector)),
                    Argument::Int(model_idx),
                    Argument::Int(0),
                    Argument::String("data".to_string()),
                    Argument::String(ty.name()),
                    Argument::String(ty.as_ref().into()),
                    options.unwrap_or(Argument::Null),
                    Argument::Bool(false),
                    Argument::String(utc_dt_string_from_timestamp(block_timestamp)),
                ];

                self.executor.send(QueryMessage {
                    statement: statement.to_string(),
                    arguments,
                    query_type: QueryType::Other,
                })?;
            }
            Ty::Enum(e) => {
                for (idx, child) in e
                    .options
                    .iter()
                    .chain(vec![&EnumOption {
                        name: "option".to_string(),
                        ty: Ty::Enum(e.clone()),
                    }])
                    .enumerate()
                {
                    // Skip enum options that have no type / member
                    if let Ty::Tuple(tuple) = &child.ty {
                        if tuple.is_empty() {
                            continue;
                        }
                    }

                    let mut options = None; // TEMP: doesnt support complex enums yet
                    build_member(&child.name, &child.ty, &mut options);

                    let statement = "INSERT OR IGNORE INTO model_members (id, model_id, \
                                     model_idx, member_idx, name, type, type_enum, enum_options, \
                                     key, executed_at) VALUES (?, ?, ?, ?, ?, ?, ?, ?, ?, ?)";
                    let arguments = vec![
                        Argument::String(table_id.clone()),
                        // TEMP: this is temporary until the model hash is precomputed
                        Argument::String(format!("{:#x}", selector)),
                        Argument::Int(model_idx),
                        Argument::Int(idx as i64),
                        Argument::String(child.name.clone()),
                        Argument::String(child.ty.name()),
                        Argument::String(child.ty.as_ref().into()),
                        options.unwrap_or(Argument::Null),
                        Argument::Bool(false),
                        Argument::String(utc_dt_string_from_timestamp(block_timestamp)),
                    ];

                    self.executor.send(QueryMessage {
                        statement: statement.to_string(),
                        arguments,
                        query_type: QueryType::Other,
                    })?;
                }
            }
            _ => {}
        }

        create_table_query.push_str("executed_at DATETIME NOT NULL, ");
        create_table_query.push_str("created_at DATETIME NOT NULL DEFAULT CURRENT_TIMESTAMP, ");
        create_table_query.push_str("updated_at DATETIME NOT NULL DEFAULT CURRENT_TIMESTAMP, ");

        // If this is not the Model's root table, create a reference to the parent.
        if path.len() > 1 {
            let parent_table_id = path[..path.len() - 1].join("$");

            create_table_query.push_str("FOREIGN KEY (id");
            for i in 0..parent_array_idx {
                create_table_query.push_str(&format!(", idx_{i}", i = i));
            }
            create_table_query.push_str(&format!(
                ") REFERENCES [{parent_table_id}] (id",
                parent_table_id = parent_table_id
            ));
            for i in 0..parent_array_idx {
                create_table_query.push_str(&format!(", idx_{i}", i = i));
            }
            create_table_query.push_str(") ON DELETE CASCADE, ");
        };

        create_table_query.push_str("PRIMARY KEY (id");
        for i in 0..array_idx {
            create_table_query.push_str(&format!(", idx_{i}", i = i));
        }
        create_table_query.push_str("), ");

        create_table_query.push_str("FOREIGN KEY (entity_id) REFERENCES entities(id), ");
        // create_table_query.push_str("FOREIGN KEY (event_id) REFERENCES events(id), ");
        create_table_query
            .push_str("FOREIGN KEY (event_message_id) REFERENCES event_messages(id));");

        self.executor.send(QueryMessage {
            statement: create_table_query,
            arguments: vec![],
            query_type: QueryType::Other,
        })?;

        for s in indices.iter() {
            self.executor.send(QueryMessage {
                statement: s.to_string(),
                arguments: vec![],
                query_type: QueryType::Other,
            })?;
        }

        Ok(())
    }
}

pub fn felts_sql_string(felts: &[Felt]) -> String {
    felts.iter().map(|k| format!("{:#x}", k)).collect::<Vec<String>>().join(FELT_DELIMITER)
        + FELT_DELIMITER
}<|MERGE_RESOLUTION|>--- conflicted
+++ resolved
@@ -15,12 +15,8 @@
 use tokio::sync::mpsc::UnboundedSender;
 
 use crate::cache::{Model, ModelCache};
-<<<<<<< HEAD
 use crate::executor::{Argument, DeleteEntityQuery, QueryMessage, QueryType};
 use crate::types::EventMessage as EventMessageUpdated;
-=======
-use crate::query_queue::{Argument, DeleteEntityQuery, QueryQueue, QueryType};
->>>>>>> 8453b63e
 use crate::utils::utc_dt_string_from_timestamp;
 
 type IsEventMessage = bool;
@@ -83,24 +79,6 @@
         })
     }
 
-<<<<<<< HEAD
-=======
-    pub fn merge(&mut self, other: Sql) -> Result<()> {
-        // Merge query queue
-        self.query_queue.queue.extend(other.query_queue.queue);
-
-        // This should never happen
-        if self.world_address != other.world_address {
-            warn!(
-                "Merging Sql instances with different world addresses: {} and {}",
-                self.world_address, other.world_address
-            );
-        }
-
-        Ok(())
-    }
-
->>>>>>> 8453b63e
     pub async fn head(&self) -> Result<(u64, Option<Felt>, Option<Felt>)> {
         let indexer_query =
             sqlx::query_as::<_, (Option<i64>, Option<String>, Option<String>, String)>(
@@ -188,10 +166,6 @@
              class_hash=EXCLUDED.class_hash, layout=EXCLUDED.layout, \
              packed_size=EXCLUDED.packed_size, unpacked_size=EXCLUDED.unpacked_size, \
              executed_at=EXCLUDED.executed_at RETURNING *";
-<<<<<<< HEAD
-=======
-
->>>>>>> 8453b63e
         let arguments = vec![
             Argument::String(format!("{:#x}", selector)),
             Argument::String(namespace.to_string()),
@@ -203,16 +177,11 @@
             Argument::Int(unpacked_size as i64),
             Argument::String(utc_dt_string_from_timestamp(block_timestamp)),
         ];
-<<<<<<< HEAD
         self.executor.send(QueryMessage {
             statement: insert_models.to_string(),
             arguments,
             query_type: QueryType::RegisterModel,
         })?;
-=======
-
-        self.query_queue.enqueue(insert_models, arguments, QueryType::RegisterModel);
->>>>>>> 8453b63e
 
         let mut model_idx = 0_i64;
         self.build_register_queries_recursive(
@@ -334,36 +303,27 @@
         let entity_id = format!("{:#x}", poseidon_hash_many(&keys));
         let model_id = format!("{:#x}", compute_selector_from_names(model_namespace, model_name));
 
-<<<<<<< HEAD
-        self.executor.send(QueryMessage {
-            statement: "INSERT INTO event_model (entity_id, model_id) VALUES (?, ?) ON CONFLICT(entity_id, \
-             model_id) DO NOTHING".to_string(),
-            arguments: vec![Argument::String(entity_id.clone()), Argument::String(model_id.clone())],
-            query_type: QueryType::Other,
-        })?;
-=======
         let keys_str = felts_sql_string(&keys);
         let insert_entities = "INSERT INTO event_messages (id, keys, event_id, executed_at) \
                                VALUES (?, ?, ?, ?) ON CONFLICT(id) DO UPDATE SET \
                                updated_at=CURRENT_TIMESTAMP, executed_at=EXCLUDED.executed_at, \
                                event_id=EXCLUDED.event_id RETURNING *";
-        self.query_queue.enqueue(
-            insert_entities,
-            vec![
+        self.executor.send(QueryMessage {
+            statement: insert_entities.to_string(),
+            arguments: vec![
                 Argument::String(entity_id.clone()),
                 Argument::String(keys_str),
                 Argument::String(event_id.to_string()),
                 Argument::String(utc_dt_string_from_timestamp(block_timestamp)),
             ],
-            QueryType::Other,
-        );
-        self.query_queue.enqueue(
-            "INSERT INTO event_model (entity_id, model_id) VALUES (?, ?) ON CONFLICT(entity_id, \
-             model_id) DO NOTHING",
-            vec![Argument::String(entity_id.clone()), Argument::String(model_id.clone())],
-            QueryType::Other,
-        );
->>>>>>> 8453b63e
+            query_type: QueryType::EventMessage(entity.clone()),
+        })?;
+        self.executor.send(QueryMessage {
+            statement: "INSERT INTO event_model (entity_id, model_id) VALUES (?, ?) ON CONFLICT(entity_id, \
+             model_id) DO NOTHING".to_string(),
+            arguments: vec![Argument::String(entity_id.clone()), Argument::String(model_id.clone())],
+            query_type: QueryType::Other,
+        })?;
 
         let path = vec![namespaced_name];
         self.build_set_entity_queries_recursive(
@@ -375,24 +335,6 @@
             &vec![],
         )?;
 
-<<<<<<< HEAD
-        self.executor.send(QueryMessage {
-            statement: "INSERT INTO event_messages (id, keys, event_id, executed_at) \
-             VALUES (?, ?, ?, ?) ON CONFLICT(id) DO UPDATE SET \
-             updated_at=CURRENT_TIMESTAMP, executed_at=EXCLUDED.executed_at, \
-             event_id=EXCLUDED.event_id RETURNING *"
-                .to_string(),
-            arguments: vec![
-                Argument::String(entity_id.clone()),
-                Argument::String(keys_str),
-                Argument::String(event_id.to_string()),
-                Argument::String(utc_dt_string_from_timestamp(block_timestamp)),
-            ],
-            query_type: QueryType::Other,
-        })?;
-
-=======
->>>>>>> 8453b63e
         Ok(())
     }
 
@@ -564,23 +506,14 @@
         let hash = Argument::FieldElement(transaction_hash);
         let executed_at = Argument::String(utc_dt_string_from_timestamp(block_timestamp));
 
-<<<<<<< HEAD
         self.executor.send(QueryMessage {
             statement: "INSERT OR IGNORE INTO events (id, keys, data, transaction_hash, executed_at) VALUES \
-             (?, ?, ?, ?, ?)".to_string(),
-            arguments: vec![id.clone(), keys.clone(), data.clone(), hash.clone(), executed_at.clone()],
+             (?, ?, ?, ?, ?) RETURNING *".to_string(),
+            arguments: vec![id, keys, data, hash, executed_at],
             query_type: QueryType::StoreEvent,
         })?;
 
         Ok(())
-=======
-        self.query_queue.enqueue(
-            "INSERT OR IGNORE INTO events (id, keys, data, transaction_hash, executed_at) VALUES \
-             (?, ?, ?, ?, ?) RETURNING *",
-            vec![id, keys, data, hash, executed_at],
-            QueryType::StoreEvent,
-        );
->>>>>>> 8453b63e
     }
 
     #[allow(clippy::too_many_arguments)]
