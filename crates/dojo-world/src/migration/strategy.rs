--- conflicted
+++ resolved
@@ -12,12 +12,6 @@
 use super::contract::{ContractDiff, ContractMigration};
 use super::world::WorldDiff;
 use super::MigrationType;
-use crate::utils::split_full_world_element_name;
-
-#[derive(Debug, Clone)]
-pub enum MigrationMetadata {
-    Contract(ContractDiff),
-}
 
 #[derive(Debug, Clone)]
 pub enum MigrationMetadata {
@@ -72,43 +66,6 @@
         MigrationItemsInfo { new, update }
     }
 
-<<<<<<< HEAD
-    pub fn resolve_variable(
-        &mut self,
-        world_address: FieldElement,
-        default_namespace: &str,
-    ) -> Result<()> {
-        let contracts_clone = self.contracts.clone();
-
-        let find_contract_from_dependency = |dependency: &str| -> Result<ContractMigration> {
-            let (dep_namespace, dep_name) =
-                split_full_world_element_name(dependency, default_namespace)?;
-            match contracts_clone
-                .iter()
-                .find(|c| c.diff.name == dep_name && c.diff.namespace == dep_namespace)
-            {
-                Some(c) => Ok(c.clone()),
-                None => Err(anyhow!("Unable to find the contract: {dependency}")),
-            }
-        };
-
-        for contract in self.contracts.iter_mut() {
-            for field in contract.diff.init_calldata.iter_mut() {
-                if let Some(dependency) = field.strip_prefix("$contract_address:") {
-                    let dependency_contract = find_contract_from_dependency(dependency)?;
-
-                    let contract_address = get_contract_address(
-                        generate_salt(&dependency_contract.diff.name),
-                        dependency_contract.diff.base_class_hash,
-                        &[],
-                        world_address,
-                    );
-                    *field = contract_address.to_string();
-                } else if let Some(dependency) = field.strip_prefix("$class_hash:") {
-                    let dependency_contract = find_contract_from_dependency(dependency)?;
-
-                    *field = dependency_contract.diff.local_class_hash.to_string();
-=======
     pub fn resolve_variable(&mut self, world_address: FieldElement) -> Result<()> {
         for contract in self.contracts.iter_mut() {
             for field in contract.diff.init_calldata.iter_mut() {
@@ -133,7 +90,6 @@
                             *field = c.local_class_hash.to_string();
                         }
                     }
->>>>>>> 8a5902b0
                 }
             }
         }
@@ -258,7 +214,8 @@
     let mut comps_to_migrate = vec![];
 
     for c in contracts {
-        metadata.insert(c.name.clone(), MigrationMetadata::Contract(c.clone()));
+        let resource_identifier = crate::utils::get_full_world_element_name(&c.namespace, &c.name);
+        metadata.insert(resource_identifier, MigrationMetadata::Contract(c.clone()));
         match c.remote_class_hash {
             Some(remote) if remote == c.local_class_hash && !world_contract_will_migrate => {
                 continue;
