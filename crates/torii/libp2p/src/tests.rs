--- conflicted
+++ resolved
@@ -524,11 +524,7 @@
     #[cfg(not(target_arch = "wasm32"))]
     #[tokio::test]
     async fn test_client_messaging() -> Result<(), Box<dyn Error>> {
-<<<<<<< HEAD
-        use std::collections::HashMap;
         use std::sync::Arc;
-=======
->>>>>>> 9db7e8cd
         use std::time::Duration;
 
         use dojo_types::schema::{Member, Struct, Ty};
@@ -583,20 +579,13 @@
         tokio::spawn(async move {
             executor.run().await.unwrap();
         });
-<<<<<<< HEAD
 
         let model_cache = Arc::new(ModelCache::new(pool.clone()));
         let mut db = Sql::new(
             pool.clone(),
             sender,
-            &HashMap::from([(Felt::ZERO, ContractType::WORLD)]),
+            &[Contract { address: Felt::ZERO, r#type: ContractType::WORLD }],
             model_cache,
-=======
-        let mut db = Sql::new(
-            pool.clone(),
-            sender,
-            &vec![Contract { address: Felt::ZERO, r#type: ContractType::WORLD }],
->>>>>>> 9db7e8cd
         )
         .await
         .unwrap();
